--- conflicted
+++ resolved
@@ -1,8 +1,4 @@
 **.DS_Store
 vendor/
-<<<<<<< HEAD
 composer.lock
-=======
-composer.lock
-.env
->>>>>>> 5571700f
+.env