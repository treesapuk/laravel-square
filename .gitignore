<<<<<<< HEAD
# Mac specific files
**.DS_Store

# Laravel
vendor
.env

# Composer
composer.lock

# General
*.cache
.gitconfig
phpunit.xml

# Project
laravel-square.wiki
build
docker-compose.local.yml
docker

# IDE
.idea
=======
# MacOS excludes
*.DS_Store
**.DS_Store

# General
.idea/
.gitconfig
.env
composer.lock
vendor/
*.cache

# Wiki
laravel-square.wiki/

# PHPUnit
build/
phpunit.xml
>>>>>>> 5e3c6a3a
<|MERGE_RESOLUTION|>--- conflicted
+++ resolved
@@ -1,4 +1,3 @@
-<<<<<<< HEAD
 # Mac specific files
 **.DS_Store
 
@@ -21,24 +20,4 @@
 docker
 
 # IDE
-.idea
-=======
-# MacOS excludes
-*.DS_Store
-**.DS_Store
-
-# General
-.idea/
-.gitconfig
-.env
-composer.lock
-vendor/
-*.cache
-
-# Wiki
-laravel-square.wiki/
-
-# PHPUnit
-build/
-phpunit.xml
->>>>>>> 5e3c6a3a
+.idea