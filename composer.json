--- conflicted
+++ resolved
@@ -15,31 +15,14 @@
         "email": "nikola.gavric94@gmail.com",
         "role": "Developer"
     }],
-    "repositories": [
-        {
-            "type": "path",
-            "url": "../nikolag-core",
-            "options": {
-                "symlink": true
-            }
+    "repositories": [{
+        "type": "path",
+        "url": "../nikolag-core",
+        "options": {
+            "symlink": true
         }
-    ],
+    }],
     "require": {
-<<<<<<< HEAD
-        "php": ">=7.0.0",
-        "illuminate/config": "~5.5|~5.6|~5.7",
-        "illuminate/console": "~5.5|~5.6|~5.7",
-        "illuminate/container": "~5.5|~5.6|~5.7",
-        "illuminate/contracts": "~5.5|~5.6|~5.7",
-        "illuminate/database": "~5.5|~5.6|~5.7",
-        "square/connect": "2.20190814.2",
-        "nikolag/core": "@dev"
-    },
-    "require-dev": {
-        "fzaninotto/faker": "^1.7",
-        "orchestra/testbench": "~3.5.0|~3.6.0|~3.7.0",
-        "phpunit/phpunit": "~6.0|~7.0"
-=======
         "php": ">=7.1.0",
         "illuminate/support": "~5.5|~5.6|~5.7|~5.8|~6.0",
         "illuminate/config": "~5.5|~5.6|~5.7|~5.8|~6.0",
@@ -48,14 +31,13 @@
         "illuminate/container": "~5.5|~5.6|~5.7|~5.8|~6.0",
         "illuminate/database": "~5.5|~5.6|~5.7|~5.8|~6.0",
         "illuminate/filesystem": "~5.5|~5.6|~5.7|~5.8|~6.0",
-        "square/connect": "<2.20190814",
-        "nikolag/core": "2.2.x-dev"
+        "square/connect": "2.20190814.2",
+        "nikolag/core": "dev-master"
     },
     "require-dev": {
         "fzaninotto/faker": "^1.4",
         "orchestra/testbench": "~3.6|~3.7|~3.8|~4.0",
         "phpunit/phpunit": "~6.0|~7.0|~8.0"
->>>>>>> 5e3c6a3a
     },
     "autoload": {
         "psr-4": {
