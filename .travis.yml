language: php
sudo: false
php:
    - 7.0
    - 7.1
    - 7.2
<<<<<<< HEAD
=======
env:
    matrix:
        - ILLUMINATE_VERSION=5.5.* ORCHESTRA_TESTBENCH_VERSION=3.5.*
    global:
        secure: "l2TUjYEl2kOihVotX7UAhoKqpry09XQMHhYWbzr3I+sc3sxniWVQPiDEXxrqKCRM1tBIf/KDSx4lrmHFDar+q3vg8AiQHHQRUOW8KrAkDt7fx5w8fBdnvY/exGVoURINxl/MT0+LazTh6lQ6E/oNp7No0OzkKppcAiR47D5lqfg73mkE+YJCRegAblUEW1uf4nM83E5je+GK1lB8mZ0Dzr6KxSr9m8QHeSaj2pZE2JAZ/jUJ07LIuUHvyt5UowT9DQi2k1i3MHm9jOosA8RIyRpAikzdl7WSKO8lCGKbo50SeNM7u510KPifZkrMdGhNpsGcGI6L0/IQUn/FUpczSbYN+VyiWw3+y2vjx5j8fCgIZGnXDquDJvHE7N32kmFvwKwPUe+Sq7KM1o90+HZEmonMFU9csahIC47ZRQVWtxp67Ft49kDvrqBALef5xMzvJeB9N6pcidGgBfZdi+4Gj4eHwFPkJ+pz5L2aBrkWLksV3Qt/lXRdBukzkIO0NxWvlVIxNsGXQ8h03y09lf+MLvlH2dhZXM7+ePDL5sjPdaQFNKlhx++sTQrtZohEcgeObYgaZ+EUde7qm8kmJPUGSYWcJ91JrCs890MPGvGvdkTDLSzjEM68XWZ7FVjFqPkjrj1iSbteo2woSQuj+N+9rYMLxI82SjGDfdCiQ3g++5Q="
>>>>>>> 484fe893

addons:
    code_climate:
        repo_token:
            secure: "RnnIrzTkNYZn5ocWr8dIenHBFk/cwzF4AUvgHMZQlsHtgFclIX204xMEHL0bF+DR1XJNYqNE7Dk7Oqt1bt62ht7eTmOsOKhxcoDirbjp1We0o24ZyRIoso9qUg4YoDlc0K+QPx/u6OZHRkLny2+BHKPpLDV3MMSBo+n8MZJ1WiVqBpuHmlT3WV4kfeBpZoLDxbfVfFlczP27BV9M6anlT6ntsdR6HmqHruFQKvN+ulH5VFbBrQEEHsq/+zpcepS6rumoDhvD2BxjHGV046/GQSEiAcCEwsmgeSFilz2QqVXEx/xlJVqwCSxoih63e7uBfEgRPTuQ3CEsKVhnPzy1T72xqRsHOoYpQO//nXSER5LFlW7Sul2W1Zvzbco6LKQ4RXrdVzh3olCzBo8Ze4nkiHdsdUHkK0mM9ckR3WWWbFpmK0R4eACwzrpZC+7GUZmG+Xzipa716Bx9kT3XtOzlzOSWRlsLDlBML9LnkK6V1QOhgeotl6QqXcTWxnzPB9Dbjm0gF0Tpv+DSn9zRMvR2P1eKr7JFGiy4/FZ0W0aMd1HZPYRI7vwBHABRx2sgo7p5QFEoP/VmC73qRBVmCemPbF4R9hp0hhGrV7HHfb2DL1NjagkHdPDAIteHXpDc37EyP6ZH2JS/svCXTjq9HlpOnWaT85mq6EQxHZi7Xva46QY="

before_install:
    - composer require illuminate/config:${ILLUMINATE_VERSION} --no-update
    - composer require illuminate/console:${ILLUMINATE_VERSION} --no-update
    - composer require illuminate/contracts:${ILLUMINATE_VERSION} --no-update
    - composer require illuminate/container:${ILLUMINATE_VERSION} --no-update
    - composer require illuminate/database:${ILLUMINATE_VERSION} --no-update
    - composer require --dev orchestra/testbench:${ORCHESTRA_TESTBENCH_VERSION} --no-update
    - if [[ "${ILLUMINATE_VERSION}" == "5.7.*" ]]; then composer require --dev mockery/mockery --no-update; fi;

install:
    - cp .env.testing .env
    - composer self-update
    - composer install --prefer-source --no-interaction
before_script:
    - curl -L https://codeclimate.com/downloads/test-reporter/test-reporter-latest-linux-amd64 > ./cc-test-reporter
    - chmod +x ./cc-test-reporter
    - ./cc-test-reporter before-build
script:
    - vendor/bin/phpunit --coverage-text --coverage-clover build/logs/clover.xml

after_script:
    - ./cc-test-reporter after-build --exit-code $TRAVIS_TEST_RESULT

# allow_failures: Allow this build to fail under the specified environments.
# fast_finish: If your build fails do not continue trying to build, just stop.
matrix:
    fast_finish: true
    include:
        - php: 7.1
          env: ILLUMINATE_VERSION=5.6.* ORCHESTRA_TESTBENCH_VERSION=3.6.*
        - php: 7.1
          env: ILLUMINATE_VERSION=5.7.* ORCHESTRA_TESTBENCH_VERSION=3.7.x-dev
        - php: 7.2
          env: ILLUMINATE_VERSION=5.6.* ORCHESTRA_TESTBENCH_VERSION=3.6.*
        - php: 7.2
          env: ILLUMINATE_VERSION=5.7.* ORCHESTRA_TESTBENCH_VERSION=3.7.x-dev

# Customize when the notification emails are sent.
notifications:
    on_success: always
    on_failure: always<|MERGE_RESOLUTION|>--- conflicted
+++ resolved
@@ -4,14 +4,11 @@
     - 7.0
     - 7.1
     - 7.2
-<<<<<<< HEAD
-=======
+    - 7.3
+    - 7.4
 env:
     matrix:
         - ILLUMINATE_VERSION=5.5.* ORCHESTRA_TESTBENCH_VERSION=3.5.*
-    global:
-        secure: "l2TUjYEl2kOihVotX7UAhoKqpry09XQMHhYWbzr3I+sc3sxniWVQPiDEXxrqKCRM1tBIf/KDSx4lrmHFDar+q3vg8AiQHHQRUOW8KrAkDt7fx5w8fBdnvY/exGVoURINxl/MT0+LazTh6lQ6E/oNp7No0OzkKppcAiR47D5lqfg73mkE+YJCRegAblUEW1uf4nM83E5je+GK1lB8mZ0Dzr6KxSr9m8QHeSaj2pZE2JAZ/jUJ07LIuUHvyt5UowT9DQi2k1i3MHm9jOosA8RIyRpAikzdl7WSKO8lCGKbo50SeNM7u510KPifZkrMdGhNpsGcGI6L0/IQUn/FUpczSbYN+VyiWw3+y2vjx5j8fCgIZGnXDquDJvHE7N32kmFvwKwPUe+Sq7KM1o90+HZEmonMFU9csahIC47ZRQVWtxp67Ft49kDvrqBALef5xMzvJeB9N6pcidGgBfZdi+4Gj4eHwFPkJ+pz5L2aBrkWLksV3Qt/lXRdBukzkIO0NxWvlVIxNsGXQ8h03y09lf+MLvlH2dhZXM7+ePDL5sjPdaQFNKlhx++sTQrtZohEcgeObYgaZ+EUde7qm8kmJPUGSYWcJ91JrCs890MPGvGvdkTDLSzjEM68XWZ7FVjFqPkjrj1iSbteo2woSQuj+N+9rYMLxI82SjGDfdCiQ3g++5Q="
->>>>>>> 484fe893
 
 addons:
     code_climate:
@@ -49,11 +46,33 @@
         - php: 7.1
           env: ILLUMINATE_VERSION=5.6.* ORCHESTRA_TESTBENCH_VERSION=3.6.*
         - php: 7.1
-          env: ILLUMINATE_VERSION=5.7.* ORCHESTRA_TESTBENCH_VERSION=3.7.x-dev
+          env: ILLUMINATE_VERSION=5.7.* ORCHESTRA_TESTBENCH_VERSION=3.7.*
+        - php: 7.1
+          env: ILLUMINATE_VERSION=5.8.* ORCHESTRA_TESTBENCH_VERSION=3.8.*
         - php: 7.2
           env: ILLUMINATE_VERSION=5.6.* ORCHESTRA_TESTBENCH_VERSION=3.6.*
         - php: 7.2
-          env: ILLUMINATE_VERSION=5.7.* ORCHESTRA_TESTBENCH_VERSION=3.7.x-dev
+          env: ILLUMINATE_VERSION=5.7.* ORCHESTRA_TESTBENCH_VERSION=3.7.*
+        - php: 7.2
+          env: ILLUMINATE_VERSION=5.8.* ORCHESTRA_TESTBENCH_VERSION=3.8.*
+        - php: 7.2
+          env: ILLUMINATE_VERSION=6.* ORCHESTRA_TESTBENCH_VERSION=4.*
+        - php: 7.3
+          env: ILLUMINATE_VERSION=5.6.* ORCHESTRA_TESTBENCH_VERSION=3.6.*
+        - php: 7.3
+          env: ILLUMINATE_VERSION=5.7.* ORCHESTRA_TESTBENCH_VERSION=3.7.*
+        - php: 7.3
+          env: ILLUMINATE_VERSION=5.8.* ORCHESTRA_TESTBENCH_VERSION=3.8.*
+        - php: 7.3
+          env: ILLUMINATE_VERSION=6.* ORCHESTRA_TESTBENCH_VERSION=4.*
+        - php: 7.4
+          env: ILLUMINATE_VERSION=5.6.* ORCHESTRA_TESTBENCH_VERSION=3.6.*
+        - php: 7.4
+          env: ILLUMINATE_VERSION=5.7.* ORCHESTRA_TESTBENCH_VERSION=3.7.*
+        - php: 7.4
+          env: ILLUMINATE_VERSION=5.8.* ORCHESTRA_TESTBENCH_VERSION=3.8.*
+        - php: 7.4
+          env: ILLUMINATE_VERSION=6.* ORCHESTRA_TESTBENCH_VERSION=4.*
 
 # Customize when the notification emails are sent.
 notifications:
